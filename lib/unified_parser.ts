--- conflicted
+++ resolved
@@ -111,11 +111,8 @@
     .replace(INLINE_BULLET, "\n$2")
     // split on semicolons and pipes (common makeshift separators)
     .replace(/[;|]+\s*/g, "\n")
-<<<<<<< HEAD
-=======
     // be gentler about breaking on periods — only break when the next word looks like a new step cue
     .replace(/(?<=\.)\s+(?=(?:Step\b|STEP\b|Add\b|Then\b|Next\b|Now\b|Once\b|After\b|Meanwhile\b|When\b|If\b|Bake\b|Cook\b|Serve\b|Let\b))/g, "\n")
->>>>>>> d91dbde5
     .replace(/\n{2,}/g, "\n")
     .trim();
 }

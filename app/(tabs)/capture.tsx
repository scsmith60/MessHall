--- conflicted
+++ resolved
@@ -229,89 +229,18 @@
 
     // stop before sections like "Ingredients", "Instructions", etc. or lead-ins
     const cutWords = /(ingredients?|directions?|instructions?|method|prep\s*time|cook\s*time|total\s*time|servings?|yields?|calories?|kcal|for\s+the\b|you'?ll\s+need)/i;
-<<<<<<< HEAD
     const cutIdx = s.search(cutWords);
     if (cutIdx >= 0) {
       s = cutIdx > 0 ? s.slice(0, cutIdx).trim() : "";
     }
 
     if (/^ingredients?\b/i.test(s)) s = "";
-=======
-    const m = s.match(cutWords);
-    if (m) {
-      if (m.index && m.index > 0) {
-        s = s.slice(0, m.index).trim();
-      } else {
-        s = s.slice((m.index ?? 0) + m[0].length).trim();
-      }
-    }
->>>>>>> b6d0ab6c
 
     // first sentence if present, else first line
     const firstLine = (s.split("\n")[0] || s).trim();
     const firstSentence = firstLine.split(/(?<=\.)\s+/)[0];
     s = firstSentence && firstSentence.length >= 6 ? firstSentence.trim() : firstLine;
 
-<<<<<<< HEAD
-    const cleanedLines = original
-      .split(/\r?\n/)
-      .flatMap((line) => line.split(/[•]/g))
-      .map((line) =>
-        line
-          .replace(/^[\s•*\-]+/, "")
-          .replace(/[#@][\w_]+/g, "")
-          .replace(/https?:\/\/\S+/gi, "")
-          .replace(/\s{2,}/g, " ")
-          .trim()
-      )
-      .filter(Boolean);
-
-    const fromBefore = (() => {
-      try {
-        const seg = sectionizeCaption(original);
-        return (seg.before || "")
-          .split(/\r?\n/)
-          .map((line) => line.replace(/^[\s•*\-]+/, "").trim())
-          .filter(Boolean);
-      } catch {
-        return [] as string[];
-      }
-    })();
-
-    const candidateLines = Array.from(new Set([...fromBefore, ...cleanedLines]))
-      .flatMap((line) => {
-        const trimmed = line.replace(/[“”"']/g, "").trim();
-        if (!trimmed) return [] as string[];
-        const parts = [trimmed];
-        const colonIdx = trimmed.indexOf(":");
-        if (colonIdx > 0 && colonIdx < trimmed.length - 2) {
-          const before = trimmed.slice(0, colonIdx).trim();
-          const after = trimmed.slice(colonIdx + 1).trim();
-          if (before) parts.push(before);
-          if (after) parts.push(after);
-        }
-        return parts;
-      })
-      .map((line) => line.replace(/[“”"']/g, "").trim())
-      .map((line) => line.replace(/\s{2,}/g, " ").trim())
-      .map((line) => line.replace(/\b(for the|for your|for our|for my)\b.*$/i, "").trim())
-      .filter((line) => line.length >= 3)
-      .filter((line) => !/^ingredients?\b/i.test(line))
-      .filter((line) => !TITLE_STEP_TOKEN.test(line))
-      .filter((line) => !TITLE_SERVING_TOKEN.test(line))
-      .filter((line) => !(TITLE_ING_TOKEN.test(line) && (/\d/.test(line) || TITLE_NUMBER_WORD.test(line))));
-
-    const viable = candidateLines.filter(looksLikeDishTitle);
-
-    if (!s || /^ingredients?\b/i.test(s) || isBadTitleCandidate(s)) {
-      if (viable.length) {
-        s = viable.sort((a, b) => scoreTitleCandidate(b) - scoreTitleCandidate(a))[0];
-      }
-    }
-
-    if ((!s || isBadTitleCandidate(s)) && viable.length) {
-      s = viable.sort((a, b) => scoreTitleCandidate(b) - scoreTitleCandidate(a))[0];
-=======
     if (!s || /^ingredients?\b/i.test(s)) {
       const lines = original
         .split(/\r?\n/)
@@ -325,7 +254,6 @@
         .filter(Boolean);
       const alt = lines.find((line) => !/^(ingredients?|directions?|instructions?|method)\b/i.test(line) && !/^for\b/i.test(line) && !/^to\b/i.test(line));
       if (alt) s = alt;
->>>>>>> b6d0ab6c
     }
 
     // trim site tails and tidy punctuation
@@ -555,22 +483,7 @@
     if (/^[@#][\w._-]+$/.test(s)) return false;
 
     // drop obvious serving/yield callouts
-<<<<<<< HEAD
-    if (TITLE_SERVING_TOKEN.test(s)) return false;
-    if (/\bmakes\b/i.test(s) && (/[0-9]/.test(s) || servingWords.test(s))) return false;
-
-    // drop prep/cook time callouts that sneak in with the caption
-    if (/\b(prep|cook|total)\s*time\b/i.test(s)) return false;
-
-    // drop "Step" headers or instruction labels
-    if (TITLE_STEP_TOKEN.test(s) || /^step\b/i.test(s)) return false;
-
-    // drop lines that look like instructions (verbs + cues) without a clear measurement
-    if (IG_STEP_VERB_START.test(s)) return false;
-    if (IG_STEP_VERB.test(s) && (!unitWord.test(s) || IG_STEP_CUE.test(s))) return false;
-=======
     if (/\b(serves?|servings?|serving size|makes|feeds|yield|yields)\b/i.test(s)) return false;
->>>>>>> b6d0ab6c
 
     // drop obvious full-sentence chatter that has no qty nor unit
     if (/[.?!…]$/.test(s) && !unitWord.test(s) && !hasQty.test(s)) return false;
@@ -792,10 +705,7 @@
     return normalizeLines(glue);
   }
 
-<<<<<<< HEAD
-=======
   const [debugLog, setDebugLog] = useState<string>("");
->>>>>>> b6d0ab6c
   const [pastedUrl, setPastedUrl] = useState("");
   const [title, setTitle] = useState("");
   // 🛡️ strongest good title during this import run
@@ -1230,31 +1140,14 @@
 
   // Move any step-like lines that slipped into ingredients
   try {
-<<<<<<< HEAD
-=======
     const stepVerb = /(\bMelt\b|\bAdd\b|\bHeat\b|\bCook\b|\bWhisk\b|\bStir\b|\bBring\b|\bSimmer\b|\bBoil\b|\bTurn\s+up\b|\bCombine\b|\bOnce\b|\bPreheat\b|\bMix\b|\bFold\b|\bPour\b|\bSpread\b|\bSeason\b|\bServe\b|\bGarnish\b|\bTransfer\b|\bBake\b|\bFry\b|\bAir\s*fry\b|\bLayer\b|\bRoll\b|\bWrap\b|\bChill\b|\bMarinate\b|\bCover\b|\bLet\b|\bDrizzle\b|\bTop\b|\bFlip\b|\bPlace\b|\bBrown\b|\bRinse\b|\bDrain\b|\bBeat\b|\bBlend\b|\bSaute\b|\bSauté\b)/i;
     const loneVerb = /^(melt|add|mix|stir|cook|serve|enjoy|bake|fry|air fry|grill|preheat|combine|pour|spread|season|garnish|transfer|roll|wrap|chill|marinate|cover|rest|let|knead|saute|sauté)$/i;
->>>>>>> b6d0ab6c
     const newIngs: string[] = [];
     const moved: string[] = [];
     for (const line of (parsed.ingredients || [])) {
       const t = (line || '').trim();
       if (!t) continue;
       const looksLikeStep =
-<<<<<<< HEAD
-        IG_STEP_VERB.test(t) ||
-        IG_STEP_CUE.test(t) ||
-        /^\d+\s*[.)-]/.test(t) ||
-        /^step\b/i.test(t);
-      if (looksLikeStep) moved.push(t);
-      else newIngs.push(t);
-    }
-    if (moved.length) {
-      const cleanedMoved = moved
-        .map((line) => line.replace(/^[\s•*-]+/, '').replace(/[\s.,!?;:]+$/g, '').trim())
-        .filter(Boolean);
-      parsed.steps = stitchBrokenSteps([...(parsed.steps || []), ...cleanedMoved]);
-=======
         stepVerb.test(t) ||
         /\bthen\b/i.test(t) ||
         /\buntil\b/i.test(t) ||
@@ -1262,25 +1155,11 @@
         /\bnext\b/i.test(t);
       if (looksLikeStep || loneVerb.test(t)) moved.push(t);
       else newIngs.push(t);
->>>>>>> b6d0ab6c
     }
     parsed.ingredients = newIngs;
   } catch {}
 
-<<<<<<< HEAD
-  parsed.ingredients = parsed.ingredients
-    .map((line: string) =>
-      line
-        .replace(/[•*\-–—]+$/g, '')
-        .replace(/[.,!?;:]+$/g, '')
-        .replace(/\s{2,}/g, " ")
-        .trim()
-    )
-    .filter(Boolean);
-  parsed.steps = Array.from(new Set(stitchBrokenSteps((parsed.steps || []).map((line: string) => line.trim()).filter(Boolean))));
-=======
   parsed.ingredients = parsed.ingredients.map((line: string) => line.replace(/[.,!?;:]+$/g, '').trim());
->>>>>>> b6d0ab6c
 
   if (parsed.ingredients.length >= 2) setIngredients(parsed.ingredients);
   if (parsed.steps.length >= 1) setSteps(parsed.steps);
